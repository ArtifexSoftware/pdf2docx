--- conflicted
+++ resolved
@@ -301,17 +301,10 @@
     # In addition to lines, rectangles are also processed with border path
     paths = [] # a list of path, each path is a list of points
 
-<<<<<<< HEAD
-    # check xref stream word by word (line always changes)
-    print(xref_stream)
-    lines = xref_stream.split()
-    print(lines)
-=======
     # Check line by line
     # Cleaned by `page.cleanContents()`, operator and operand are aligned in a same line;
     # otherwise, have to check stream contents word by word (line always changes)
     lines = xref_stream.splitlines()
->>>>>>> 9900819d
     rects = []
 
     for line in lines:
@@ -342,23 +335,10 @@
             else:
                 Wcs = c
 
-<<<<<<< HEAD
-        # - CMYK mode
-        elif line.upper()=='K': # c m y k K
-            try:
-                c, m, y, k = map(float, lines[i-4:i])
-            except ValueError:
-                continue
-            #  nonstroking color
-            if line=='k':
-                Wcf = utils.CMYK_to_RGB(c, m, y, k, cmyk_scale=1.0)
-            # stroking color
-=======
         # - set color: color components under specified color space
         elif op.upper()=='SCN': # c1 c2 ... cn [name] SC
             if utils.is_number(words[-2]):
                 c = _RGB_from_color_components(words[0:-1], device_space)
->>>>>>> 9900819d
             else:
                 c = _RGB_from_color_components(words[0:-2], device_space)
 
